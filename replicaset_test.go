// Copyright 2013-2015 Canonical Ltd.
// Licensed under the LGPLv3, see LICENCE file for details.

package replicaset

import (
	"fmt"
	"io"
	"sort"
	"strings"
	stdtesting "testing"
	"time"

	"github.com/juju/errors"
	"github.com/juju/mgo/v3"
	"github.com/juju/mgo/v3/bson"
	mgotesting "github.com/juju/mgo/v3/testing"
	"github.com/juju/testing"
	jc "github.com/juju/testing/checkers"
	"github.com/juju/utils/v3"
	gc "gopkg.in/check.v1"
)

const rsName = "juju"

func TestPackage(t *stdtesting.T) {
	gc.TestingT(t)
}

type MongoSuite struct {
	testing.IsolationSuite
	root *mgotesting.MgoInstance
}

func newServer(c *gc.C) *mgotesting.MgoInstance {
	inst := &mgotesting.MgoInstance{Params: []string{"--replSet", rsName}}
	err := inst.Start(nil)
	c.Assert(err, jc.ErrorIsNil)

	session, err := inst.DialDirect()
	if err != nil {
		inst.Destroy()
		c.Fatalf("error dialing mongo server: %v", err.Error())
		return nil
	}
	defer session.Close()

	session.SetMode(mgo.Monotonic, true)
	if err = session.Ping(); err != nil {
		inst.Destroy()
		c.Fatalf("error pinging mongo server: %v", err.Error())
	}
	buildInfo, err := session.BuildInfo()
	c.Assert(err, jc.ErrorIsNil)
	if !buildInfo.VersionAtLeast(4) {
		c.Fatalf("only mongo version 4 or greater supported, found %v", buildInfo.Version)
	}
	return inst
}

var _ = gc.Suite(&MongoSuite{})

func (s *MongoSuite) SetUpTest(c *gc.C) {
	s.IsolationSuite.SetUpTest(c)
	s.PatchEnvironment("JUJU_MONGO_STORAGE_ENGINE", "wiredTiger")
	s.root = newServer(c)
	s.AddCleanup(func(c *gc.C) { s.root.Destroy() })
	dialAndTestInitiate(c, s.root, s.root.Addr())
}

var initialTags = map[string]string{"foo": "bar"}

// assertMembers asserts the known field values of a retrieved and expected
// Members slice are equal.
func assertMembers(c *gc.C, mems []Member, expectedMembers []Member) {
	// 2.x and 3.2 seem to use different default values for bool. For
	// example, in 3.2 false is false, not nil, and we can't know the
	// pointer value to check with DeepEquals.
	c.Logf("comparing: %s\nto: %s",
		fmtConfigForLog(&Config{Name: "obtained", Members: mems[:]}),
		fmtConfigForLog(&Config{Name: "expected", Members: expectedMembers[:]}))
	for i := range mems {
		c.Check(mems[i].Id, gc.Equals, expectedMembers[i].Id)
		c.Check(mems[i].Address, gc.Equals, expectedMembers[i].Address)
		c.Check(mems[i].Tags, jc.DeepEquals, expectedMembers[i].Tags)
	}
}

func dialAndTestInitiate(c *gc.C, inst *mgotesting.MgoInstance, addr string) {
	session := inst.MustDialDirect()
	defer session.Close()

	mode := session.Mode()
	err := Initiate(session, addr, rsName, initialTags)
	c.Assert(err, jc.ErrorIsNil)

	// make sure we haven't messed with the session's mode
	c.Assert(session.Mode(), gc.Equals, mode)

	// Ids start at 1 for us, so we can differentiate between set and unset
	expectedMembers := []Member{{Id: 1, Address: addr, Tags: initialTags}}

	// need to set mode to strong so that we wait for the write to succeed
	// before reading and thus ensure that we're getting consistent reads.
	session.SetMode(mgo.Strong, false)

	mems, err := CurrentMembers(session)
	c.Assert(err, jc.ErrorIsNil)
	assertMembers(c, mems, expectedMembers)

	loadData(session, c)
}

func (s *MongoSuite) TestInitiateSetsProtocolVersion(c *gc.C) {
	s.root.Destroy()

	// create a new server that hasn't been initiated
	s.root = newServer(c)
	session := s.root.MustDialDirect()
	defer session.Close()

	mockBuildInfo := func(session mgoSession) (mgo.BuildInfo, error) {
		return mgo.BuildInfo{
			Version:      "4",
			GitVersion:   "4.0.0",
			VersionArray: []int{4, 0, 0},
		}, nil
	}
	called := false
	mockAttemptInitiate := func(monotonicSession mgoSession, cfg []Config) error {
		c.Assert(cfg, gc.HasLen, 2)
		if cfg[0].ProtocolVersion != 1 {
			c.Fatalf("obtained protocol version %d, expected 1", cfg[0].ProtocolVersion)
		}
		called = true
		return nil
	}
	mockCurentStatus := func(session mgoSession) (*Status, error) {
		return &Status{
			Name:    "test",
			Members: []MemberStatus{{}},
		}, nil
	}

	s.PatchValue(&getBuildInfo, mockBuildInfo)
	s.PatchValue(&attemptInitiate, mockAttemptInitiate)
	s.PatchValue(&getCurrentStatus, mockCurentStatus)
	err := Initiate(session, s.root.Addr(), rsName, initialTags)
	c.Assert(err, jc.ErrorIsNil)
	c.Assert(called, jc.IsTrue)
}

func (s *MongoSuite) TestInitiateWaitsForStatus(c *gc.C) {
	s.root.Destroy()

	// create a new server that hasn't been initiated
	s.root = newServer(c)
	session := s.root.MustDialDirect()
	defer session.Close()

	i := 0
	mockStatus := func(session mgoSession) (*Status, error) {
		status := &Status{}
		var err error
		i += 1
		if i < 20 {
			err = fmt.Errorf("bang!")
		} else if i > 20 {
			// when i == 20 then len(status.Members) == 0
			// so we will be called one more time until we populate
			// Members
			status.Members = append(status.Members, MemberStatus{Id: 1})
		}
		return status, err
	}

	s.PatchValue(&getCurrentStatus, mockStatus)
	err := Initiate(session, s.root.Addr(), rsName, initialTags)
	c.Assert(err, jc.ErrorIsNil)
	c.Assert(i, gc.Equals, 21)
}

func loadData(session mgoSession, c *gc.C) {
	type foo struct {
		Name    string
		Address string
		Count   int
	}

	for col := 0; col < 10; col++ {
		// Testing with mongodb3.2 showed the need to make foos a slice
		// if interface{} (Insert expects a slice not an empty
		// interface) passed in expanded. Passing a slice of foo to
		// Insert gives this error, with the slice perhaps not handled
		// by writeOp().
		// `Message:"error parsing element 0 of field documents :: caused by :: wrong type for '0' field, expected object`
		foos := make([]interface{}, 10000)
		for n := range foos {
			foos[n] = foo{
				Name:    fmt.Sprintf("name_%d_%d", col, n),
				Address: fmt.Sprintf("address_%d_%d", col, n),
				Count:   n * (col + 1),
			}
		}

		err := session.DB("testing").C(fmt.Sprintf("data%d", col)).Insert(foos...)
		c.Assert(err, jc.ErrorIsNil)
	}
}

func attemptLoop(c *gc.C, strategy utils.AttemptStrategy, desc string, f func() error) {
	var err error
	start := time.Now()
	attemptCount := 0
	for attempt := strategy.Start(); attempt.Next(); {
		attemptCount += 1
		if err = f(); err == nil || !attempt.HasNext() {
			break
		}
		c.Logf("%s failed: %v", desc, err)
	}
	c.Logf("%s: %d attempts in %s", desc, attemptCount, time.Since(start))
	c.Assert(err, jc.ErrorIsNil)
}

func (s *MongoSuite) TestAddRemoveSet(c *gc.C) {
<<<<<<< HEAD
	if runtime.GOARCH == "386" {
		c.Skip(fmt.Sprintf("Test disabled on i386 until fixed - see bug lp:1425569"))
	}
	getAddr := func(inst *mgotesting.MgoInstance) string {
=======
	getAddr := func(inst *testing.MgoInstance) string {
>>>>>>> 829d4fc3
		return inst.Addr()
	}
	assertAddRemoveSet(c, s.root, getAddr)
}

func assertAddRemoveSet(c *gc.C, root *mgotesting.MgoInstance, getAddr func(*mgotesting.MgoInstance) string) {
	session := root.MustDial()
	defer session.Close()

	members := make([]Member, 0, 5)

	// Add should be idempotent, so re-adding root here shouldn't result in
	// two copies of root in the replica set
	members = append(members, Member{Address: getAddr(root), Tags: initialTags})

	// We allow for up to 2 minutes  per operation, since Add, Set, etc. call
	// replSetReconfig which may cause primary renegotiation. According
	// to the Mongo docs, "typically this is 10-20 seconds, but could be
	// as long as a minute or more."
	//
	// Note that the delay is set at 500ms to cater for relatively quick
	// operations without thrashing on those that take longer.
	strategy := utils.AttemptStrategy{Total: time.Minute * 2, Delay: time.Millisecond * 500}

	instances := make([]*mgotesting.MgoInstance, 5)
	instances[0] = root
	for i := 1; i < len(instances); i++ {
		inst := newServer(c)
		instances[i] = inst
		// no need to Remove the instances from the replicaset as
		// we're destroying the replica set immediately afterwards
		defer inst.Destroy()
		key := fmt.Sprintf("key%d", i)
		val := fmt.Sprintf("val%d", i)
		tags := map[string]string{key: val}
		members = append(members, Member{Address: getAddr(inst), Tags: tags})
	}

	attemptLoop(c, strategy, "Add()", func() error {
		return Add(session, members...)
	})

	expectedMembers := make([]Member, len(members))
	for i, m := range members {
		// Ids should start at 1 (for the root) and go up
		m.Id = i + 1
		expectedMembers[i] = m
	}

	var cfg *Config
	attemptLoop(c, strategy, "CurrentConfig()", func() error {
		var err error
		cfg, err = CurrentConfig(session)
		return err
	})
	c.Assert(cfg.Name, gc.Equals, rsName)
	// 5 since it increments for each added/removed member.
	c.Assert(cfg.Version, gc.Equals, 5)

	mems := cfg.Members
	assertMembers(c, mems, expectedMembers)

	// Now remove the last two Members...
	attemptLoop(c, strategy, "Remove()", func() error {
		return Remove(session, members[3].Address, members[4].Address)
	})
	expectedMembers = expectedMembers[0:3]

	// ... and confirm that CurrentMembers reflects the removal.
	attemptLoop(c, strategy, "CurrentMembers()", func() error {
		var err error
		mems, err = CurrentMembers(session)
		return err
	})
	assertMembers(c, mems, expectedMembers)

	// now let's mix it up and set the new members to a mix of the previous
	// plus the new arbiter
	// Also have an explicitly large member Id to make sure we don't have possible
	// collisions
	mem4 := members[4]
	mem4.Id = 10
	mems = []Member{members[3], mems[2], mems[0], mem4}
	attemptLoop(c, strategy, "Set()", func() error {
		err := Set(session, mems)
		if err != nil {
			c.Logf("current session mode: %v", session.Mode())
			session.Refresh()
		}
		return err
	})

	attemptLoop(c, strategy, "Ping()", func() error {
		// can dial whichever replica address here, mongo will figure it out
		if session != nil {
			session.Close()
		}
		session = instances[0].MustDialDirect()
		return session.Ping()
	})

	// any new members will get an id of max(other_ids...)+1
	expectedMembers = []Member{members[3], expectedMembers[2], expectedMembers[0], members[4]}
	expectedMembers[0].Id = 11
	expectedMembers[3].Id = 10
	// CurrentMembers always sorts the member ids by Id so they can be nicely displayed and tracked.
	sort.Slice(expectedMembers, func(i, j int) bool { return expectedMembers[i].Id < expectedMembers[j].Id })

	attemptLoop(c, strategy, "CurrentMembers()", func() error {
		var err error
		mems, err = CurrentMembers(session)
		return err
	})
	assertMembers(c, mems, expectedMembers)
}

func (s *MongoSuite) TestIsMaster(c *gc.C) {
	session := s.root.MustDial()
	defer session.Close()

	expected := IsMasterResults{
		// The following fields hold information about the specific mongodb node.
		IsMaster:  true,
		Secondary: false,
		Arbiter:   false,
		Address:   s.root.Addr(),
		LocalTime: time.Time{},

		// The following fields hold information about the replica set.
		ReplicaSetName: rsName,
		Addresses:      []string{s.root.Addr()},
		Arbiters:       nil,
		PrimaryAddress: s.root.Addr(),
	}

	res, err := IsMaster(session)
	c.Assert(err, jc.ErrorIsNil)
	c.Check(closeEnough(res.LocalTime, time.Now()), jc.IsTrue)
	res.LocalTime = time.Time{}
	c.Check(*res, jc.DeepEquals, expected)
}

func (s *MongoSuite) TestMasterHostPort(c *gc.C) {
	session := s.root.MustDial()
	defer session.Close()

	expected := s.root.Addr()
	result, err := MasterHostPort(session)

	c.Logf("TestMasterHostPort expected: %v, got: %v", expected, result)
	c.Assert(err, jc.ErrorIsNil)
	c.Assert(result, gc.Equals, expected)
}

func (s *MongoSuite) TestMasterHostPortOnUnconfiguredReplicaSet(c *gc.C) {
	inst := &mgotesting.MgoInstance{}
	err := inst.Start(nil)
	c.Assert(err, jc.ErrorIsNil)
	defer inst.Destroy()
	session := inst.MustDial()
	hp, err := MasterHostPort(session)
	c.Assert(err, gc.Equals, ErrMasterNotConfigured)
	c.Assert(hp, gc.Equals, "")
}

func (s *MongoSuite) TestIsReadyOne(c *gc.C) {
	s.PatchValue(&getCurrentStatus,
		func(session mgoSession) (*Status, error) {
			status := &Status{Members: []MemberStatus{{
				Id:      1,
				Healthy: true,
			}}}
			return status, nil
		},
	)
	session := s.root.MustDial()
	defer session.Close()

	ready, err := IsReady(session)
	c.Assert(err, jc.ErrorIsNil)

	c.Check(ready, jc.IsTrue)
}

func (s *MongoSuite) TestIsReadyMultiple(c *gc.C) {
	s.PatchValue(&getCurrentStatus,
		func(session mgoSession) (*Status, error) {
			status := &Status{}
			for i := 1; i < 5; i++ {
				member := MemberStatus{Id: i + 1, Healthy: true}
				status.Members = append(status.Members, member)
			}
			return status, nil
		},
	)
	session := s.root.MustDial()
	defer session.Close()

	ready, err := IsReady(session)
	c.Assert(err, jc.ErrorIsNil)

	c.Check(ready, jc.IsTrue)
}

func (s *MongoSuite) TestIsReadyNotOne(c *gc.C) {
	s.PatchValue(&getCurrentStatus,
		func(session mgoSession) (*Status, error) {
			status := &Status{Members: []MemberStatus{{
				Id:      1,
				Healthy: false,
			}}}
			return status, nil
		},
	)
	session := s.root.MustDial()
	defer session.Close()

	ready, err := IsReady(session)
	c.Assert(err, jc.ErrorIsNil)

	c.Check(ready, jc.IsFalse)
}

func (s *MongoSuite) TestIsReadyMinority(c *gc.C) {
	s.PatchValue(&getCurrentStatus,
		func(session mgoSession) (*Status, error) {
			status := &Status{Members: []MemberStatus{{
				Id:      1,
				Healthy: true,
			},
				{
					Id:      2,
					Healthy: false,
				},
				{
					Id:      3,
					Healthy: false,
				}}}
			return status, nil
		},
	)
	session := s.root.MustDial()
	defer session.Close()

	ready, err := IsReady(session)
	c.Assert(err, jc.ErrorIsNil)

	c.Check(ready, jc.IsFalse)
}

func (s *MongoSuite) checkConnectionFailure(c *gc.C, failure error) {
	s.PatchValue(&getCurrentStatus,
		func(session mgoSession) (*Status, error) { return nil, failure },
	)
	session := s.root.MustDial()
	defer session.Close()

	ready, err := IsReady(session)
	c.Assert(err, jc.ErrorIsNil)

	c.Check(ready, jc.IsFalse)
}

func (s *MongoSuite) TestIsReadyConnectionDropped(c *gc.C) {
	s.checkConnectionFailure(c, io.EOF)
}

func (s *MongoSuite) TestIsReadyConnectionFailedWithErrno(c *gc.C) {
	for _, errno := range connectionErrors {
		c.Logf("Checking errno %#v (%v)", errno, errno)
		s.checkConnectionFailure(c, errno)
	}
}

func (s *MongoSuite) TestIsReadyError(c *gc.C) {
	failure := errors.New("failed!")
	s.PatchValue(&getCurrentStatus,
		func(session mgoSession) (*Status, error) { return nil, failure },
	)
	session := s.root.MustDial()
	defer session.Close()

	_, err := IsReady(session)
	c.Check(errors.Cause(err), gc.Equals, failure)
}

func (s *MongoSuite) TestWaitUntilReady(c *gc.C) {
	var isReadyCalled bool
	mockIsReady := func(session mgoSession) (bool, error) {
		isReadyCalled = true
		return true, nil
	}

	s.PatchValue(&isReady, mockIsReady)
	session := s.root.MustDial()
	defer session.Close()

	err := WaitUntilReady(session, 10)
	c.Assert(err, jc.ErrorIsNil)
	c.Assert(isReadyCalled, jc.IsTrue)
}

func (s *MongoSuite) TestWaitUntilReadyTimeout(c *gc.C) {
	mockIsReady := func(session mgoSession) (bool, error) {
		return false, nil
	}

	s.PatchValue(&isReady, mockIsReady)
	session := s.root.MustDial()
	defer session.Close()

	err := WaitUntilReady(session, 0)
	c.Assert(err, gc.ErrorMatches, "timed out after 0 seconds")
}

func (s *MongoSuite) TestWaitUntilReadyError(c *gc.C) {
	mockIsReady := func(session mgoSession) (bool, error) {
		return false, errors.New("foobar")
	}

	s.PatchValue(&isReady, mockIsReady)
	session := s.root.MustDial()
	defer session.Close()

	err := WaitUntilReady(session, 0)
	c.Assert(err, gc.ErrorMatches, "foobar")
}

func (s *MongoSuite) TestCurrentStatus(c *gc.C) {
	session := s.root.MustDial()
	defer session.Close()

	inst1 := newServer(c)
	defer inst1.Destroy()
	defer func() { _ = Remove(session, inst1.Addr()) }()

	inst2 := newServer(c)
	defer inst2.Destroy()
	defer func() { _ = Remove(session, inst2.Addr()) }()

	var err error
	strategy := utils.AttemptStrategy{Total: time.Minute * 2, Delay: time.Millisecond * 500}
	attempt := strategy.Start()
	for attempt.Next() {
		err = Add(session, Member{Address: inst1.Addr()}, Member{Address: inst2.Addr()})
		if err == nil || !attempt.HasNext() {
			break
		}
	}
	c.Assert(err, jc.ErrorIsNil)

	expected := &Status{
		Name: rsName,
		Members: []MemberStatus{{
			Id:      1,
			Address: s.root.Addr(),
			Self:    true,
			ErrMsg:  "",
			Healthy: true,
			State:   PrimaryState,
		}, {
			Id:      2,
			Address: inst1.Addr(),
			Self:    false,
			ErrMsg:  "",
			Healthy: true,
			State:   SecondaryState,
		}, {
			Id:      3,
			Address: inst2.Addr(),
			Self:    false,
			ErrMsg:  "",
			Healthy: true,
			State:   SecondaryState,
		}},
	}

	strategy.Total = time.Second * 90
	attempt = strategy.Start()
	var res *Status
	for attempt.Next() {
		var err error
		res, err = CurrentStatus(session)
		if err != nil {
			if !attempt.HasNext() {
				c.Errorf("Couldn't get status before timeout, got err: %v", err)
				return
			} else {
				// try again
				continue
			}
		}

		if res.Members[0].State == PrimaryState &&
			res.Members[1].State == SecondaryState &&
			res.Members[2].State == SecondaryState {
			break
		}
		if !attempt.HasNext() {
			c.Errorf("Servers did not get into final state before timeout.  Status: %#v", res)
			return
		}
	}

	for x := range res.Members {
		// non-empty uptime and ping
		c.Check(res.Members[x].Uptime, gc.Not(gc.Equals), 0)

		// ping is always going to be zero since we're on localhost
		// so we can't really test it right now

		// now overwrite Uptime so it won't throw off DeepEquals
		res.Members[x].Uptime = 0
	}
	c.Check(res, jc.DeepEquals, expected)
}

func closeEnough(expected, obtained time.Time) bool {
	t := obtained.Sub(expected)
	return (-500*time.Millisecond) < t && t < (500*time.Millisecond)
}

func findPrimary(c *gc.C, session mgoSession) int {
	status, err := CurrentStatus(session)
	c.Assert(err, jc.ErrorIsNil)
	for i, m := range status.Members {
		if m.State == PrimaryState {
			return i
		}
	}
	return -1
}

func (s *MongoSuite) TestStepDownPrimary(c *gc.C) {
	session := s.root.MustDial()
	defer func() {
		if session != nil {
			session.Close()
			session = nil
		}
	}()
	s0 := s.root
	s1 := newServer(c)
	defer s1.Destroy()
	s2 := newServer(c)
	defer s2.Destroy()
	strategy := utils.AttemptStrategy{Total: time.Minute * 2, Delay: time.Millisecond * 500}
	attemptLoop(c, strategy, "Add()", func() error {
		return Add(session, Member{
			Address: s1.Addr(),
			Tags:    map[string]string{"s1": "s1"},
		}, Member{
			Address: s2.Addr(),
			Tags:    map[string]string{"s2": "s2"},
		})
	})
	mems, err := CurrentMembers(session)
	c.Assert(err, jc.ErrorIsNil)
	assertMembers(c, mems, []Member{{
		Id:      1,
		Address: s0.Addr(),
		Tags:    initialTags,
	}, {
		Id:      2,
		Address: s1.Addr(),
		Tags:    map[string]string{"s1": "s1"},
	}, {
		Id:      3,
		Address: s2.Addr(),
		Tags:    map[string]string{"s2": "s2"},
	}})
	// find the current primary
	initialPrimary := findPrimary(c, session)
	c.Assert(initialPrimary, jc.GreaterThan, -1)
	// ensure the secondaries are up and happy
	// strategy = utils.AttemptStrategy{Total: time.Second, Delay: time.Millisecond * 50}
	attemptLoop(c, strategy, "secondaries are ready", func() error {
		status, err := CurrentStatus(session)
		if err != nil {
			return err
		}
		var notReady []string
		for _, m := range status.Members {
			if m.State != PrimaryState && m.State != SecondaryState {
				notReady = append(notReady, fmt.Sprintf("Member{Id: %d, Address: %s, State: %s}", m.Id, m.Address, m.State.String()))
			}
		}
		if len(notReady) > 0 {
			return errors.Errorf("members not ready: %s", strings.Join(notReady, ", "))
		}
		return nil
	})
	// Now that the secondaries are up, we should be able to ask the primary to step down and notice that the primary changes
	err = StepDownPrimary(session)
	c.Assert(err, jc.ErrorIsNil)
	// Changing the primary should cause us to get disconnected, so we need to reconnect
	session.Close()
	session = nil
	attemptLoop(c, strategy, "reconnect", func() error {
		session, err = s.root.Dial()
		if err != nil {
			session = nil
			return err
		}
		return nil
	})
	// Now that we are reconnected, we should definitely have a different primary
	newPrimary := findPrimary(c, session)
	c.Check(newPrimary, gc.Not(gc.Equals), initialPrimary)
}

func ipv6GetAddr(inst *mgotesting.MgoInstance) string {
	return fmt.Sprintf("[::1]:%v", inst.Port())
}

type MongoIPV6Suite struct {
	testing.IsolationSuite
}

var _ = gc.Suite(&MongoIPV6Suite{})

func (s *MongoIPV6Suite) SetUpTest(c *gc.C) {
	s.IsolationSuite.SetUpTest(c)
	s.PatchEnvironment("JUJU_MONGO_STORAGE_ENGINE", "wiredTiger")
}

func (s *MongoIPV6Suite) TestAddRemoveSetIPv6(c *gc.C) {
	root := newServer(c)
	defer root.Destroy()
	dialAndTestInitiate(c, root, ipv6GetAddr(root))
	assertAddRemoveSet(c, root, ipv6GetAddr)
}

func (s *MongoIPV6Suite) TestAddressFixing(c *gc.C) {
	root := newServer(c)
	defer root.Destroy()
	dialAndTestInitiate(c, root, ipv6GetAddr(root))
	session := root.MustDial()
	defer session.Close()

	status, err := CurrentStatus(session)
	c.Assert(err, jc.ErrorIsNil)
	c.Check(len(status.Members), jc.DeepEquals, 1)
	c.Check(status.Members[0].Address, gc.Equals, ipv6GetAddr(root))

	cfg, err := CurrentConfig(session)
	c.Assert(err, jc.ErrorIsNil)
	c.Check(len(cfg.Members), jc.DeepEquals, 1)
	c.Check(cfg.Members[0].Address, gc.Equals, ipv6GetAddr(root))

	result, err := IsMaster(session)
	c.Assert(err, jc.ErrorIsNil)
	c.Check(result.Address, gc.Equals, ipv6GetAddr(root))
	c.Check(result.PrimaryAddress, gc.Equals, ipv6GetAddr(root))
	c.Check(result.Addresses, jc.DeepEquals, []string{ipv6GetAddr(root)})
}

type mockSession struct {
	mgoSession
	cfg      *Config
	repaired bool
}

func (m *mockSession) Run(cmd interface{}, _ interface{}) error {
	data, ok := cmd.(bson.D)
	if !ok {
		return fmt.Errorf("unexpected cmd data %v", cmd)
	}
	if len(data) < 1 || data[0].Name != "replSetReconfig" {
		return fmt.Errorf("unexpected cmd data %v", data)
	}
	cfg, ok := data[0].Value.(Config)
	if !ok {
		return fmt.Errorf("unexpected cmd data %v", data[0].Value)
	}
	if len(data) > 1 {
		force, ok := data[1].Value.(string)
		if !ok || force != "true" {
			return fmt.Errorf("unexpected force value %v", data[1].Value)
		}
		m.repaired = true
	}
	if !m.repaired && len(cfg.Members) == 1 && cfg.Members[0].Id == 666 {
		return &mgo.QueryError{Code: 11602}
	}
	m.cfg = &cfg
	return nil
}

func (*mockSession) Ping() error { return nil }
func (*mockSession) Refresh()    {}

type changesSuite struct {
	testing.IsolationSuite

	current []Member
}

var _ = gc.Suite(&changesSuite{})

func (s *changesSuite) SetUpTest(c *gc.C) {
	s.PatchValue(&getCurrentConfig, func(session mgoSession) (*Config, error) {
		return &Config{
			Members: s.current,
		}, nil
	})
}

func (s *changesSuite) TestSetNoChanges(c *gc.C) {
	s.current = []Member{{
		Id:      1,
		Address: "10.0.0.1",
	}}
	m := &mockSession{}
	wantMembers := []Member{{
		Id:      1,
		Address: "10.0.0.1",
	}}
	err := Set(m, wantMembers)
	c.Assert(err, jc.ErrorIsNil)
	c.Assert(m.cfg, gc.IsNil)
}

var (
	one     = 1.0
	votes   = 1
	novotes = 0
)

func (s *changesSuite) TestSetAdds(c *gc.C) {
	s.current = []Member{{
		Id:      1,
		Address: "10.0.0.1",
	}}
	m := &mockSession{}
	wantMembers := []Member{{
		Id:      1,
		Address: "10.0.0.1",
	}, {
		Id:      2,
		Address: "10.0.0.2",
	}}
	err := Set(m, wantMembers)
	c.Assert(err, jc.ErrorIsNil)
	c.Assert(m.cfg, jc.DeepEquals, &Config{
		Version: 1,
		Members: []Member{{
			Id:      1,
			Address: "10.0.0.1",
		}, {
			Id:       2,
			Address:  "10.0.0.2",
			Priority: &one,
			Votes:    &votes,
		}},
	})
}

func (s *changesSuite) TestSetUpdateAddress(c *gc.C) {
	s.current = []Member{{
		Id:      4,
		Address: "10.0.0.1",
	}}
	m := &mockSession{}
	wantMembers := []Member{{
		Id:      5,
		Address: "10.0.0.3",
	}, {
		Id:      4,
		Address: "10.0.0.2",
	}}
	err := Set(m, wantMembers)
	c.Assert(err, jc.ErrorIsNil)
	c.Assert(m.cfg, jc.DeepEquals, &Config{
		Version: 2,
		Members: []Member{{
			Id:      4,
			Address: "10.0.0.2",
		}, {
			Id:       5,
			Address:  "10.0.0.3",
			Priority: &one,
			Votes:    &votes,
		}},
	})
}

func (s *changesSuite) TestSetUpdateVote(c *gc.C) {
	s.current = []Member{{
		Id:       4,
		Address:  "10.0.0.2",
		Priority: &one,
		Votes:    &votes,
	}, {
		Id:      5,
		Address: "10.0.0.3",
		Votes:   &novotes,
	}}
	m := &mockSession{}
	wantMembers := []Member{{
		Id:       5,
		Address:  "10.0.0.3",
		Priority: &one,
		Votes:    &votes,
	}, {
		Id:      4,
		Address: "10.0.0.2",
		Votes:   &novotes,
	}}
	err := Set(m, wantMembers)
	c.Assert(err, jc.ErrorIsNil)
	c.Assert(m.cfg, jc.DeepEquals, &Config{
		Version: 2,
		Members: []Member{{
			Id:      4,
			Address: "10.0.0.2",
			Votes:   &novotes,
		}, {
			Id:       5,
			Address:  "10.0.0.3",
			Priority: &one,
			Votes:    &votes,
		}},
	})
}

func (s *changesSuite) TestSetRemoves(c *gc.C) {
	s.current = []Member{{
		Id:      1,
		Address: "10.0.0.1",
	}, {
		Id:      2,
		Address: "10.0.0.2",
	}}
	m := &mockSession{}
	wantMembers := []Member{{
		Id:      1,
		Address: "10.0.0.1",
	}}
	err := Set(m, wantMembers)
	c.Assert(err, jc.ErrorIsNil)
	c.Assert(m.cfg, jc.DeepEquals, &Config{
		Version: 1,
		Members: []Member{{
			Id:      1,
			Address: "10.0.0.1",
		}},
	})
}

func (s *changesSuite) TestSetUpdateAndRemoves(c *gc.C) {
	s.current = []Member{{
		Id:      1,
		Address: "10.0.0.1",
	}, {
		Id:      2,
		Address: "10.0.0.2",
	}}
	m := &mockSession{}
	wantMembers := []Member{{
		Id:      1,
		Address: "10.0.0.3",
	}}
	err := Set(m, wantMembers)
	c.Assert(err, jc.ErrorIsNil)
	c.Assert(m.cfg, jc.DeepEquals, &Config{
		Version: 2,
		Members: []Member{{
			Id:      1,
			Address: "10.0.0.3",
		}},
	})
}

func (s *changesSuite) TestRepair(c *gc.C) {
	mockCurentStatus := func(session mgoSession) (*Status, error) {
		return &Status{
			Name: "test",
			Members: []MemberStatus{{
				Id:    666,
				State: PrimaryState,
			}, {
				Id:      1,
				Healthy: false,
			}},
		}, nil
	}
	s.PatchValue(&getCurrentStatus, mockCurentStatus)

	s.current = []Member{{
		Id:      1,
		Address: "10.0.0.1",
	}, {
		Id:      666,
		Address: "10.0.0.2",
	}}
	m := &mockSession{}
	wantMembers := []Member{{
		Id:      666,
		Address: "10.0.0.2",
	}}
	err := Set(m, wantMembers)
	c.Assert(err, jc.ErrorIsNil)
	c.Assert(m.cfg, jc.DeepEquals, &Config{
		Version: 1,
		Members: []Member{{
			Id:      666,
			Address: "10.0.0.2",
		}},
	})
	c.Assert(m.repaired, jc.IsTrue)
}

type fmtConfigForLogSuite struct {
	testing.IsolationSuite
}

var _ = gc.Suite(&fmtConfigForLogSuite{})

func (s *fmtConfigForLogSuite) TestSimpleFormatting(c *gc.C) {
	anInt := func(v int) *int {
		return &v
	}
	cfg := &Config{
		Name:    "juju",
		Version: 1,
		Term:    1,
		Members: []Member{{
			Id:      2,
			Address: "192.168.0.10:37017",
			Tags:    map[string]string{"juju-machine-id": "1"},
			Votes:   anInt(1),
		}, {
			Id:      1,
			Address: "192.168.0.9:37017",
			Tags:    map[string]string{"juju-machine-id": "0"},
			Votes:   nil,
		}, {
			Id:      3,
			Address: "192.168.0.27:37017",
			Tags:    map[string]string{"juju-machine-id": "2"},
			Votes:   anInt(0),
		}},
	}
	c.Check(fmtConfigForLog(cfg), gc.Equals, `{
  Name: juju,
  Version: 1,
  Term: 1,
  Protocol Version: 0,
  Members: {
    {1 "192.168.0.9:37017" juju-machine-id:0 voting},
    {2 "192.168.0.10:37017" juju-machine-id:1 voting},
    {3 "192.168.0.27:37017" juju-machine-id:2 not-voting},
  },
}`)
	// no side effect, the config is not sorted:
	c.Check(cfg.Members[0].Id, gc.Equals, 2)
	c.Check(cfg.Members[1].Id, gc.Equals, 1)
	c.Check(cfg.Members[2].Id, gc.Equals, 3)
	cfg2 := &Config{
		Name:            "juju",
		Version:         2,
		Term:            1,
		ProtocolVersion: 1,
		Members:         append([]Member(nil), cfg.Members...),
	}
	cfg2.Members[1].Votes = anInt(0)
	cfg2.Members[2].Votes = anInt(1)
	c.Check(fmtConfigForLog(cfg2), gc.Equals, `{
  Name: juju,
  Version: 2,
  Term: 1,
  Protocol Version: 1,
  Members: {
    {1 "192.168.0.9:37017" juju-machine-id:0 not-voting},
    {2 "192.168.0.10:37017" juju-machine-id:1 voting},
    {3 "192.168.0.27:37017" juju-machine-id:2 voting},
  },
}`)
}<|MERGE_RESOLUTION|>--- conflicted
+++ resolved
@@ -224,14 +224,7 @@
 }
 
 func (s *MongoSuite) TestAddRemoveSet(c *gc.C) {
-<<<<<<< HEAD
-	if runtime.GOARCH == "386" {
-		c.Skip(fmt.Sprintf("Test disabled on i386 until fixed - see bug lp:1425569"))
-	}
 	getAddr := func(inst *mgotesting.MgoInstance) string {
-=======
-	getAddr := func(inst *testing.MgoInstance) string {
->>>>>>> 829d4fc3
 		return inst.Addr()
 	}
 	assertAddRemoveSet(c, s.root, getAddr)
